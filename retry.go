/*
Simple library for retry mechanism

slightly inspired by [Try::Tiny::Retry](https://metacpan.org/pod/Try::Tiny::Retry)

# SYNOPSIS

http get with retry:

	url := "http://example.com"
	var body []byte

	err := retry.Do(
		func() error {
			resp, err := http.Get(url)
			if err != nil {
				return err
			}
			defer resp.Body.Close()
			body, err = ioutil.ReadAll(resp.Body)
			if err != nil {
				return err
			}

			return nil
		},
	)
	if err != nil {
		// handle error
	}

	fmt.Println(string(body))

http get with retry with data:

	url := "http://example.com"

	body, err := retry.DoWithData(
		func() ([]byte, error) {
			resp, err := http.Get(url)
			if err != nil {
				return nil, err
			}
			defer resp.Body.Close()
			body, err := ioutil.ReadAll(resp.Body)
			if err != nil {
				return nil, err
			}

			return body, nil
		},
	)
	if err != nil {
		// handle error
	}

	fmt.Println(string(body))

[next examples](https://github.com/avast/retry-go/tree/master/examples)

# SEE ALSO

* [giantswarm/retry-go](https://github.com/giantswarm/retry-go) - slightly complicated interface.

* [sethgrid/pester](https://github.com/sethgrid/pester) - only http retry for http calls with retries and backoff

* [cenkalti/backoff](https://github.com/cenkalti/backoff) - Go port of the exponential backoff algorithm from Google's HTTP Client Library for Java. Really complicated interface.

* [rafaeljesus/retry-go](https://github.com/rafaeljesus/retry-go) - looks good, slightly similar as this package, don't have 'simple' `Retry` method

* [matryer/try](https://github.com/matryer/try) - very popular package, nonintuitive interface (for me)

# BREAKING CHANGES

* 4.0.0
  - infinity retry is possible by set `Attempts(0)` by PR [#49](https://github.com/avast/retry-go/pull/49)

* 3.0.0
  - `DelayTypeFunc` accepts a new parameter `err` - this breaking change affects only your custom Delay Functions. This change allow [make delay functions based on error](examples/delay_based_on_error_test.go).

* 1.0.2 -> 2.0.0
  - argument of `retry.Delay` is final delay (no multiplication by `retry.Units` anymore)
  - function `retry.Units` are removed
  - [more about this breaking change](https://github.com/avast/retry-go/issues/7)

* 0.3.0 -> 1.0.0
  - `retry.Retry` function are changed to `retry.Do` function
  - `retry.RetryCustom` (OnRetry) and `retry.RetryCustomWithOpts` functions are now implement via functions produces Options (aka `retry.OnRetry`)
*/
package retry

import (
	"context"
	"errors"
	"fmt"
	"strings"
	"time"
)

// Function signature of retryable function
type RetryableFunc func() error

// Function signature of retryable function with data
type RetryableFuncWithData[T any] func() (T, error)

// Default timer is a wrapper around time.After
type timerImpl struct{}

func (t *timerImpl) After(d time.Duration) <-chan time.Time {
	return time.After(d)
}

func Do(retryableFunc RetryableFunc, opts ...Option) error {
	retryableFuncWithData := func() (any, error) {
		err := retryableFunc()
		return nil, err
	}

	_, err := DoWithData(retryableFuncWithData, opts...)
	return err
}

func DoWithData[T any](retryableFunc RetryableFuncWithData[T], opts ...Option) (T, error) {
	var n uint
	var emptyT T

	// default
	config := newDefaultRetryConfig()

	// apply opts
	for _, opt := range opts {
		opt(config)
	}

	if err := config.context.Err(); err != nil {
		return emptyT, err
	}

	// Setting attempts to 0 means we'll retry until we succeed
	if config.attempts == 0 {
<<<<<<< HEAD
		for {
			t, err := retryableFunc()
			if err == nil {
				return t, nil
			}

			n++

=======
		for err := retryableFunc(); err != nil; err = retryableFunc() {
>>>>>>> a9a7017a
			if !IsRecoverable(err) {
				return emptyT, err
			}

			if !config.retryIf(err) {
				return err
			}

			n++
			config.onRetry(n, err)
			select {
			case <-config.timer.After(delay(config, n, err)):
			case <-config.context.Done():
				return emptyT, config.context.Err()
			}
		}
	}

	var errorLog Error
	if !config.lastErrorOnly {
		errorLog = make(Error, config.attempts)
	} else {
		errorLog = make(Error, 1)
	}

	attemptsForError := make(map[error]uint, len(config.attemptsForError))
	for err, attempts := range config.attemptsForError {
		attemptsForError[err] = attempts
	}

	lastErrIndex := n
	shouldRetry := true
	for shouldRetry {
		t, err := retryableFunc()

		if err != nil {
			errorLog[lastErrIndex] = unpackUnrecoverable(err)

			if !config.retryIf(err) {
				break
			}

			config.onRetry(n, err)

			for errToCheck, attempts := range attemptsForError {
				if errors.Is(err, errToCheck) {
					attempts--
					attemptsForError[errToCheck] = attempts
					shouldRetry = shouldRetry && attempts > 0
				}
			}

			// if this is last attempt - don't wait
			if n == config.attempts-1 {
				break
			}

			select {
			case <-config.timer.After(delay(config, n, err)):
			case <-config.context.Done():
				if config.lastErrorOnly {
					return emptyT, config.context.Err()
				}
				n++
				errorLog[n] = config.context.Err()
				return emptyT, errorLog[:lenWithoutNil(errorLog)]
			}

		} else {
			return t, nil
		}

		n++
		shouldRetry = shouldRetry && n < config.attempts

		if !config.lastErrorOnly {
			lastErrIndex = n
		}
	}

	if config.lastErrorOnly {
		return emptyT, errorLog[lastErrIndex]
	}
	return emptyT, errorLog[:lenWithoutNil(errorLog)]
}

func newDefaultRetryConfig() *Config {
	return &Config{
		attempts:         uint(10),
		attemptsForError: make(map[error]uint),
		delay:            100 * time.Millisecond,
		maxJitter:        100 * time.Millisecond,
		onRetry:          func(n uint, err error) {},
		retryIf:          IsRecoverable,
		delayType:        CombineDelay(BackOffDelay, RandomDelay),
		lastErrorOnly:    false,
		context:          context.Background(),
		timer:            &timerImpl{},
	}
}

// Error type represents list of errors in retry
type Error []error

// Error method return string representation of Error
// It is an implementation of error interface
func (e Error) Error() string {
	logWithNumber := make([]string, lenWithoutNil(e))
	for i, l := range e {
		if l != nil {
			logWithNumber[i] = fmt.Sprintf("#%d: %s", i+1, l.Error())
		}
	}

	return fmt.Sprintf("All attempts fail:\n%s", strings.Join(logWithNumber, "\n"))
}

func (e Error) Is(target error) bool {
	for _, v := range e {
		if errors.Is(v, target) {
			return true
		}
	}
	return false
}

func (e Error) As(target interface{}) bool {
	for _, v := range e {
		if errors.As(v, target) {
			return true
		}
	}
	return false
}

/*
Unwrap the last error for compatibility with `errors.Unwrap()`.
When you need to unwrap all errors, you should use `WrappedErrors()` instead.

	err := Do(
		func() error {
			return errors.New("original error")
		},
		Attempts(1),
	)

	fmt.Println(errors.Unwrap(err)) # "original error" is printed

Added in version 4.2.0.
*/
func (e Error) Unwrap() error {
	return e[lenWithoutNil(e)-1]
}

func lenWithoutNil(e Error) (count int) {
	for _, v := range e {
		if v != nil {
			count++
		}
	}

	return
}

// WrappedErrors returns the list of errors that this Error is wrapping.
// It is an implementation of the `errwrap.Wrapper` interface
// in package [errwrap](https://github.com/hashicorp/errwrap) so that
// `retry.Error` can be used with that library.
func (e Error) WrappedErrors() []error {
	return e
}

type unrecoverableError struct {
	error
}

func (e unrecoverableError) Unwrap() error {
	return e.error
}

// Unrecoverable wraps an error in `unrecoverableError` struct
func Unrecoverable(err error) error {
	return unrecoverableError{err}
}

// IsRecoverable checks if error is an instance of `unrecoverableError`
func IsRecoverable(err error) bool {
	return !errors.Is(err, unrecoverableError{})
}

// Adds support for errors.Is usage on unrecoverableError
func (unrecoverableError) Is(err error) bool {
	_, isUnrecoverable := err.(unrecoverableError)
	return isUnrecoverable
}

func unpackUnrecoverable(err error) error {
	if unrecoverable, isUnrecoverable := err.(unrecoverableError); isUnrecoverable {
		return unrecoverable.error
	}

	return err
}

func delay(config *Config, n uint, err error) time.Duration {
	delayTime := config.delayType(n, err, config)
	if config.maxDelay > 0 && delayTime > config.maxDelay {
		delayTime = config.maxDelay
	}

	return delayTime
}<|MERGE_RESOLUTION|>--- conflicted
+++ resolved
@@ -138,24 +138,18 @@
 
 	// Setting attempts to 0 means we'll retry until we succeed
 	if config.attempts == 0 {
-<<<<<<< HEAD
 		for {
 			t, err := retryableFunc()
 			if err == nil {
 				return t, nil
 			}
 
-			n++
-
-=======
-		for err := retryableFunc(); err != nil; err = retryableFunc() {
->>>>>>> a9a7017a
 			if !IsRecoverable(err) {
 				return emptyT, err
 			}
 
 			if !config.retryIf(err) {
-				return err
+				return emptyT, err
 			}
 
 			n++
