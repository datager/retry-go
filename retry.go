--- conflicted
+++ resolved
@@ -171,14 +171,10 @@
 
 	shouldRetry := true
 	for shouldRetry {
-<<<<<<< HEAD
 		t, err := retryableFunc()
-=======
-		err := retryableFunc()
 		if err == nil {
-			return nil
-		}
->>>>>>> 7855000d
+			return t, nil
+		}
 
 		errorLog = append(errorLog, unpackUnrecoverable(err))
 
@@ -201,32 +197,14 @@
 			break
 		}
 
-<<<<<<< HEAD
-			select {
-			case <-config.timer.After(delay(config, n, err)):
-			case <-config.context.Done():
-				if config.lastErrorOnly {
-					return emptyT, config.context.Err()
-				}
-				n++
-				errorLog[n] = config.context.Err()
-				return emptyT, errorLog[:lenWithoutNil(errorLog)]
-=======
 		select {
 		case <-config.timer.After(delay(config, n, err)):
 		case <-config.context.Done():
 			if config.lastErrorOnly {
-				return config.context.Err()
->>>>>>> 7855000d
-			}
-			n++
-
-<<<<<<< HEAD
-		} else {
-			return t, nil
-=======
-			return append(errorLog, config.context.Err())
->>>>>>> 7855000d
+				return emptyT, config.context.Err()
+			}
+
+			return emptyT, append(errorLog, config.context.Err())
 		}
 
 		n++
@@ -234,16 +212,9 @@
 	}
 
 	if config.lastErrorOnly {
-<<<<<<< HEAD
-		return emptyT, errorLog[lastErrIndex]
-	}
-	return emptyT, errorLog[:lenWithoutNil(errorLog)]
-=======
-		return errorLog.Unwrap()
-	}
-
-	return errorLog
->>>>>>> 7855000d
+		return emptyT, errorLog.Unwrap()
+	}
+	return emptyT, errorLog
 }
 
 func newDefaultRetryConfig() *Config {
