name: Go

on:
  push:
  pull_request:
    branches:
      - master

jobs:
  golangci-lint:
    runs-on: ubuntu-latest
    steps:
      - uses: actions/setup-go@v4
        with:
          go-version: 1.18
      - uses: actions/checkout@v3
      - name: golangci-lint
        uses: golangci/golangci-lint-action@v3
        with:
          version: latest
  tests:
    runs-on: ${{ matrix.os }}
    strategy:
      fail-fast: false
      matrix:
<<<<<<< HEAD
        go-version: [ '1.18', '1.19', '1.20' ]
=======
        go-version: ['1.18', '1.19', '1.20']
>>>>>>> 72ba19cf
        os: [ubuntu-latest, macos-latest, windows-latest]
    env:
      OS: ${{ matrix.os }}
      GOVERSION: ${{ matrix.go-version }}
    steps:
      - uses: actions/checkout@v3
      - name: Setup Go ${{ matrix.go-version }}
        uses: actions/setup-go@v4
        with:
          go-version: ${{ matrix.go-version }}
          check-latest: true
          cache: true
      - name: Display Go version
        run: go version
      - name: Install dependencies
        run: make setup
      - name: Test
        run: make ci
      - name: Archive code coverage results
        uses: actions/upload-artifact@v3
        with:
          name: code-coverage-report-${{ matrix.os }}
          path: coverage.txt

  coverage:
    needs: tests
    runs-on: ubuntu-latest

    steps:
      - name: Download a linux coverage report
        uses: actions/download-artifact@v3
        with:
          name: code-coverage-report-ubuntu-latest
      - name: Upload coverage to Codecov
        uses: codecov/codecov-action@v3
        with:
          token: ${{ secrets.CODECOV_TOKEN }}
          fail_ci_if_error: true
          flags: unittest<|MERGE_RESOLUTION|>--- conflicted
+++ resolved
@@ -23,11 +23,7 @@
     strategy:
       fail-fast: false
       matrix:
-<<<<<<< HEAD
-        go-version: [ '1.18', '1.19', '1.20' ]
-=======
         go-version: ['1.18', '1.19', '1.20']
->>>>>>> 72ba19cf
         os: [ubuntu-latest, macos-latest, windows-latest]
     env:
       OS: ${{ matrix.os }}
